import _ from 'underscore';
import $ from 'jquery';
import Backbone from 'backbone';
import Promise from 'bluebird';
import {
  query,
<<<<<<< HEAD
  patchChange,
=======
  buffer,
>>>>>>> 91e8877e
  selection,
  setSelectAll,
  setSelectRow,
  columns,
  rows,
  columnGroup,
  cells,
  editable,
  editableOption,
  sortableHeader,
  events,
} from './projection';

import { TableView } from './layout';
<<<<<<< HEAD
import { Editor } from './model';
=======
import {
  MemoryDataSource,
  JSDataDataSource,
  ODataDataSource,
} from './data-source';
>>>>>>> 91e8877e

function defaultsDeep(dest, src) {
  if (_.isObject(dest) && !_.isArray(dest)) {
    _.defaults(dest, src);
    _.each(src, (value, key) => {
      if (dest[key] !== value) {
        defaultsDeep(dest[key], value);
      }
    });
  }
  return dest;
}

function nextTick() {
  return new Promise((resolve, reject) => window.setTimeout(resolve, 0));
}

class ProjectionChain {
  constructor(model) {
    this.model = model;
    this.projections = [];
    this.state = null;
    this.input = null;
  }

  /*
   * When updating, execute each function in projections successively
   */
  update(input, force = false) {
    const updated = force || input !== this.input;

    this.input = input;

    return _.reduce(this.projections, ({
      updated,
      p$state,
    }, proj) => {
      const { name, handler, p$output } = proj;
      const result = {};

      if (updated || !p$output || _.has(this.model.changed, name)) {
        result.updated = true;
        result.p$state = proj.p$output = p$state.then(
          state => handler(state, this.model.get(name))
        );
      } else {
        result.updated = false;
        result.p$state = p$output;
      }

      return result;
    }, {
      updated,
      p$state: Promise.resolve(input),
    }).p$state.tap(state => {
      this.state = state;
    });
  }

  /*
   * Add projection functions to model.projections
   */
  pipe(...projs) {
    _.chain(projs)
      .flatten()
      .each(proj => {
        const config = this.model.get(proj.name) || proj.defaults;

        this.projections.push(proj);
        this.model.set(proj.name, proj.normalize(config));
      })
      .value();
    return this;
  }
}

/**
 * Class of a projection grid view
 * @class GridView
 * @extends Backbone.View
 * @param {Object} options
 *    The constructor options.
 * @param {string[]} [options.tableClasses=[]]
 *    The classes for the TABLE elements (content table and sticky/fixed header)
 * @param {ScrollingConfig} [options.scrolling={virtualized: false, header: 'static'}]
 *    The scrolling related configurations
 */
export class GridView extends Backbone.View {
  initialize({ scrolling, tableClasses, dataSource }) {
    this._tableView = new TableView({
      el: this.$el,
      scrolling,
      classes: tableClasses,
    });
    this.model = new Backbone.Model();

    this._dataSource = dataSource;

    const projections = this._projections = {};

    this._registerProjection = proj => {
      const name = proj.name;

      if (_.has(projections, ['name'])) {
        throw new Error('Duplication projectons');
      }

      /**
       * @callback ProjectionHandler
       * @param {DataChainState|StructureChainState|ContentChainState} state
       *    The input state.
       * @param {Object} config
       *    The projection configuration object.
       * @return {DataChainState|StructureChainState|ContentChainState|Promise}
       *    The output state or the `Promise` of the output state.
       */

      /**
       * @typedef ProjectionDefinition
       * @type {Object}
       * @property {string} name - name of the projection
       * @property {ProjectionHandler} handler
       *    The callback to transform the state
       * @property {Object} defaults
       *    The default configuration of the projection
       * @property {function} normalize
       *    The callback to normalize the projection configurations.
       */
      projections[name] = {
        name,
        handler: (_.isFunction(proj) ? proj : proj.handler).bind(this),
        defaults: proj.defaults,
        normalize: (proj.normalize || _.identity).bind(this),
      };

      return projections[name];
    };

    /**
     * @typedef DataChainState
     * @type {Object}
     * @property {string} uniqueId
     *    The unique id for the set of data items. It changes each time new
     *    query is made to the server.
     * @property {string} primaryKey
     *    The primary key of the data items.
     * @property {(Object[]|FakeArray)} items
     *    An array or a fake array of data items.
     * @property {number} totalCount
     *    The total item count on the server.
     * @property {Object.<string, Object>} itemIndex
     *    The items indexed by primary key.
     * @property {external:BackboneViewEventHash} events
     *    The event has in form of `Backbone.View#events`. Any projection can
     *    response to the DOM events by adding its own event handlers.
     */
    this._chainData = new ProjectionChain(this.model);

    /**
     * It extends the {@link DataChainState} with extra properties.
     * @typedef StructureChainState
     * @type {DataChainState}
     * @property {ColumnConfig[]} columns
     *    The array of column configurations.
     * @property {RowConfig[]} headRows
     *    The row configurations for `THEAD`.
     * @property {RowConfig[]} bodyRows
     *    The row configurations for `TBODY`.
     * @property {RowConfig[]} footRows
     *    The row configurations for `TFOOT`.
     */
    this._chainStructure = new ProjectionChain(this.model);

    /**
     * It extends the {@link StructureChainState} with extra properties, and
     * overrides some of the properties.
     * @typedef ContentChainState
     * @type {StructureChainState}
     * @property {ColumnGroup} columnGroup
     *    The column group object, represents the compiled column hierarchy.
     * @property {ColContent[]} cols
     *    The content for `COL` elements in `COLGROUP`.
     * @property {RowContent} headRows
     *    The content for rows in `THEAD`.
     * @property {RowContent} bodyRows
     *    The content for rows in `TBODY`.
     * @property {RowContent} footRows
     *    The content for rows in `TFOOT`.
     */
    this._chainContent = new ProjectionChain(this.model);

<<<<<<< HEAD
    this.pipeDataProjections(query);
    this.pipeStructureProjections(columns, rows, selection);
=======
    this.pipeDataProjections(query, buffer);
    this.pipeStructureProjections([
      columns,
      rows,
      selection,
    ]);
>>>>>>> 91e8877e
    this.pipeContentProjections([
      columnGroup,
      cells,
      //editable,
      sortableHeader,
      events,
    ]);

    //this.model.on('change', this.update.bind(this));

    const patchEvents = state => _.extend(state, {
      events: _.mapObject(state.events, handler => handler.bind(this)),
    });
    const refreshState = {
      changes: null,
      promise: null,
    };

    this._isRendered = false;
    /**
     * Refresh the GridView
     * @function refresh
     * @memberof GridView
     * @instance
     * @param {boolean} [force=false]
     *    True for force refresh ignoring the cached states.
     */
    const refresh = this.refresh = force => {
      const changes = refreshState.changes;

      refreshState.changes = null;

      /**
       * The `GridView` will update its configuration and redraw.
       * @event GridView#willUpdate
       */
      this.trigger('willUpdate', changes);

      // Don't refresh before the view is rendered
      if (!this._isRendered) {
        this.trigger('didUpdate', changes);
        return;
      }

      _.reduce([
        this._chainData,
        this._chainStructure,
        this._chainContent,
      ], (memo, chain) => chain.update(memo, force), null)
        .then(patchEvents)
        .then(state => new Promise((resolve, reject) => {
          this._tableView.set(state, resolve);
        }))
        .then(nextTick)
        .finally(() => {
          /**
           * The `GridView` did update its configuration and redraw.
           * @event GridView#didUpdate
           */
          this.trigger('didUpdate', changes);
        });
    };

    const scheduleUpdate = () => {
      if (refreshState.changes) {
        _.extend(refreshState.changes, this.model.changedAttributes());
      } else {
        refreshState.changes = this.model.changedAttributes();

        if (refreshState.promise) {
          refreshState.promise = refreshState.promise.then(refresh);
        } else {
          refreshState.promise = refresh();
        }
      }
    };

    this.model.on('change', scheduleUpdate);

    _.each([
      /**
       * The `GridView` will redraw the DOM. This event may trigger frequently
       * when virtualization is enabled.
       * @event GridView#willRedraw
       */
      'willRedraw',

      /**
       * The `GridView` did redraw the DOM. This event may trigger frequently
       * when virtualization is enabled.
       * @event GridView#didRedraw
       */
      'didRedraw',
    ], event => {
      this._tableView.on(event, (...args) => {
        this.trigger(event, ...args);
      });
    });

    this.on('all', (event, ...args) => {
      const events = _.chain(this._chainContent)
        .result('state').result('events').value();
      const handler = events && events[event];

      if (_.isFunction(handler)) {
        handler(...args);
      }
    });
  }

  /**
   * Pipe a projection to procceed the grid data
   * @param {...ProjectionDefinition} projs - A list of projection definitions
   * @return {GridView} - This grid view
   */
  pipeDataProjections(...projs) {
    this._chainData.pipe(_.map(_.flatten(projs), this._registerProjection));
    return this;
  }

  /**
   * Pipe a projection to procceed the grid structure
   * @param {...ProjectionDefinition} projs - A list of projection definitions
   * @return {GridView} - This grid view
   */
  pipeStructureProjections(...projs) {
    this._chainStructure.pipe(_.map(_.flatten(projs), this._registerProjection));
    return this;
  }

  /**
   * Pipe a projection to procceed the grid visual content
   * @param {...ProjectionDefinition} projs - A list of projection definitions
   * @return {GridView} - This grid view
   */
  pipeContentProjections(...projs) {
    this._chainContent.pipe(_.map(_.flatten(projs), this._registerProjection));
    return this;
  }

  /**
   * Change the grid(projection) configuratons
   * @param {Object.<string, Object>} config
   *    A hash of configurations to change. The keys are projection names while
   *    the values are the projection configurations
   * @param {function} [callback]
   *    A callback to notify the update is completed
   * @return {GridView}
   *    This grid view.
   */
  set(config = {}, callback = _.noop) {
    // backward compatibility
    if (_.has(config, 'dataSource')) {
      const dataSource = config.dataSource;

      config.query = _.defaults({}, config.query, _.pick(dataSource, [
        'skip',
        'take',
        'orderby',
        'filter',
        'options',
        'query',
      ]));

      if (dataSource.type === 'memory' && dataSource.data !== this._dataSource.data) {
        this._dataSource.data = dataSource.data;
        this.refresh(true);
      }
      delete config.dataSource;
    }

    this.model.set(_.mapObject(config, (value, key) => {
      const projection = this._projections[key];

      return projection ? projection.normalize(value) : value;
    }));
    this.once('didUpdate', callback);
    return this;
  }

  /**
   * Read the grid(projection)_configuration
   * @param {string} name - name of the projection
   * @return {object}
   */
  get(name) {
    // backward compatibility
    if (name === 'dataSource') {
      const result = _.defaults({}, this.model.get('dataSource'), this.model.get('query'));

      if (this._dataSource instanceof MemoryDataSource) {
        result.type = 'memory';
        result.data = this._dataSource.data;
      } else if (this._dataSource instanceof JSDataDataSource) {
        result.type = 'js-data';
        result.entity = this._dataSource.resource;
      } else if (this._dataSource instanceof ODataDataSource) {
        result.type = 'odata';
        result.url = this._dataSource.url;
      }

      return result;
    }
    return this.model.get(name);
  }

  /**
   * Patch the grid(projection) configurations.
   * It's similar to {@link GridView#set}, but instead of replacing the
   * projection configurations, `patch` do deep object merge.
   * @param {Object.<string, Object>} config
   *    A hash of configurations to change. The keys are projection names
   *    while the values are the projection configurations
   * @param {function} callback
   *    A callback to notify the update is completed
   * @return {GridView}
   *    This grid view.
   */
  patch(state = {}, callback = _.noop) {
    this.set(_.reduce(_.keys(state), (memo, key) => {
      const value = state[key];
      const valueCur = this.get(key);
      
      memo[key] = defaultsDeep(value, valueCur);
      return memo;
    }, {}), callback);
  }

/*
  render(callback = _.noop) {
    this._tableView.render( () => { 
      this.update();
      callback();
    });
    return this;
  }
*/ 

  /**
   * Render the grid view.
   * @param {function} [callback]
   *    A callback to notify the render is completed.
   * @return {GridView}
   *    This grid view.
   */
  render(callback) {
    this._tableView.render(() => {
      this._isRendered = true;
      this.refresh(true);
      this.once('didRedraw', callback);
    });
    return this;
  }

  /**
   * Destroy and detach the view from DOM.
   */
  remove() {
    this._tableView.remove();
    super.remove();
  }

  /* Helper functions */

  /**
   * A object implements a minimal interface of array to lazy fetch items.
   * We use this structure a lot in projections, so that we don't need to
   * procceed all the rows when virtualization is on.
   * @typedef FakeArray
   * @type {Object}
   * @property {function} slice
   *    a callback to get a slice of the items. It has the same signature as
   *    `Array.slice()`.
   * @property {number} length
   *    length of the array
   */

  /**
   * The data items. It's a fake array of original model.
   * @type {(Object[]|FakeArray)}
   */
  get items() {
    return _.result(this._chainData.state, 'items', []);
  }

  /**
   * Make query to the data source
   * @param {object} params - The query parameters
   * @return {QueryResult}
   */
  query(params) {
    return this._dataSource.query(params);
  }

  /**
   * The array data items.
   * @type {Object[]}
   */
  get itemArray() {
    return this.items.slice();
  }

  /**
   * The count of data rows.
   * @type {number}
   */
  get countRows() {
    return this.items.length;
  }

  /**
   * The primary key of data items.
   * @type {string}
   */
  get primaryKey() {
    return this._dataSource.primaryKey;
  }

  /**
   * The total count of data items. This represents the server side state.
   * @type {number}
   */
  get totalCountRows() {
    return _.result(this._chainData.state, 'totalCount', 0);
  }

  // Backward compatibility
  getItemCount() {
    return this.totalCountRows;
  }

  /**
   * Query the data item with its primary key.
   * @param {string} key - the primary key.
   * @return {Object}
   */
  itemWithKey(key) {
    return _.chain(this._chainData.state)
      .result('itemIndex')
      .result(key, null)
      .value();
  }

  /**
   * Get the primary key from a DOM element in a certain row.
   * @param {HTMLElement|jQuery|string} el
   *    The DOM element. It can be an `HTMLElement`, a jQuery object or a
   *    jQuery selector.
   * @return {string} - The primary key for the row.
   */
  keyOfElement(el) {
    const $tr = $(el).closest('tr', this.$el);

    if ($tr.length > 0) {
      return $tr.attr('data-key') || null;
    }

    return null;
  }

  /**
   * Get the data item with its index in the items array.
   * @param {number} index - The index of the item.
   * @return {Object}
   */
  itemAt(index) {
    return _.result(this._chainData.state, 'items', []).slice(index, index + 1)[0];
  }

  /**
   * Given an element in the data rows, get the index of the corresponding
   * data item.
   *
   * __NOTE__: It's not recommended to use this API to find the data item for
   * a given element. It could be incorrect if there're custom projections
   * changes the TR sequence of TBODY. Insteadly, you should use
   * {@link GridView#keyOfElement}.
   *
   * @param {HTMLElement|jQuery|string} el
   *    The DOM element. It can be an `HTMLElement`, a jQuery object or a
   *    jQuery selector.
   * @return {number} - The index of the data row.
   */
  indexOfElement(el) {
    return this._tableView.indexOfElement(el);
  }

  /**
   * Get the primary keys of the selected items.
   * @return {string[]} - An array of the selected keys.
   */
  selectedKeys() {
    return _.result(this.get('selection'), 'selected', []);
  }

  /**
   * Get the selected items.
   * @return {Object[]} - An array of the selected data items.
   */
  selectedItems() {
    const itemIndex = _.result(this._chainData.state, 'itemIndex', {});

    return _.chain(this.selectedKeys())
      .map(key => _.result(itemIndex, key))
      .compact()
      .value();
  }

  /**
   * Select a row with the given primary key.
   * @param {string} key - The primary key for the row.
   */
  selectRow(key) {
    setSelectRow(this, key, true);
  }

  /**
   * Deselect a row with the given primary key.
   * @param {string} key - The primary key for the row.
   */
  deselectRow(key) {
    setSelectRow(this, key, false);
  }

  /**
   * Select all the selectable items.
   */
  selectAll() {
    setSelectAll(this, true);
  }

  /**
   * Deselect all the selectable items.
   */
  deselectAll() {
    setSelectAll(this, false);
  }

  /**
   * Get the finalized column configuration with a given column name.
   * @param {string} name - The name of the column.
   * @return {ExtendedColumnConfig}
   */
  columnWithName(name) {
    const columnGroup = _.result(this._chainContent.state, 'columnGroup');
    return columnGroup ? columnGroup.columnWithName(name) : null;
  }

  /**
   * Get the row configurations for `THEAD`
   * @return {RowConfig[]}
   */
  getHeadRows() {
    return _.result(this.get('rows'), 'headRows', ['column-header-rows']);
  }

  /**
   * @callback SetRowsCallback
   * @param {RowConfig[]} rows - The current row configurations.
   * @return {RowConfig[]} - The new row configurations.
   */

  /**
   * Set the row configurations for `THEAD`
   * @param {RowConfig[]|SetRowsCallback} value
   *    The new header rows or a function to transform the header rows.
   */
  setHeadRows(value) {
    const headRows = _.isFunction(value) ? value(this.getHeadRows()) : value;
    this.patch({ rows: { headRows } });
  }

  /**
   * Prepend a set header rows
   * @param {RowConfig[]} rows - The rows to prepend
   */
  prependHeadRows(rows) {
    this.setHeadRows(headRows => rows.concat(headRows));
  }

  /**
   * Append a set header rows
   * @param {RowConfig[]} rows - The rows to append
   */
  appendHeadRows(rows) {
    this.setHeadRows(headRows => headRows.concat(rows));
  }

  /**
   * Get the row configurations for `TBODY`
   * @return {RowConfig[]}
   */
  getBodyRows() {
    return _.result(this.get('rows'), 'bodyRows', ['data-rows']);
  }

  /**
   * Set the row configurations for `TBODY`
   * @param {RowConfig[]|SetRowsCallback} value
   *    The new body rows or a function to transform the body rows.
   */
  setBodyRows(value) {
    const bodyRows = _.isFunction(value) ? value(this.getBodyRows()) : value;
    this.patch({ rows: { bodyRows } });
  }

  /**
   * Prepend a set body rows
   * @param {RowConfig[]} rows - The rows to prepend
   */
  prependBodyRows(rows) {
    this.setBodyRows(bodyRows => rows.concat(bodyRows));
  }

  /**
   * Append a set body rows
   * @param {RowConfig[]} rows - The rows to append
   */
  appendBodyRows(rows) {
    this.setBodyRows(bodyRows => bodyRows.concat(rows));
  }

  /**
   * Get the row configurations for `TFOOT`
   * @return {RowConfig[]}
   */
  getFootRows() {
    return _.result(this.get('rows'), 'footRows', []);
  }

  /**
   * Set the row configurations for `TFOOT`
   * @param {RowConfig[]|SetRowsCallback} value
   *    The new footer rows or a function to transform the footer rows.
   */
  setFootRows(value) {
    const footRows = _.isFunction(value) ? value(this.getFootRows()) : value;
    this.patch({ rows: { footRows } });
  }

  /**
   * Prepend a set footer rows
   * @param {RowConfig[]} rows - The rows to prepend
   */
  prependFootRows(rows) {
    this.setFootRows(footRows => rows.concat(footRows));
  }

  /**
   * Append a set footer rows
   * @param {RowConfig[]} rows - The rows to append
   */
  appendFootRows(rows) {
    this.setFootRows(footRows => footRows.concat(rows));
  }

}<|MERGE_RESOLUTION|>--- conflicted
+++ resolved
@@ -4,11 +4,7 @@
 import Promise from 'bluebird';
 import {
   query,
-<<<<<<< HEAD
   patchChange,
-=======
-  buffer,
->>>>>>> 91e8877e
   selection,
   setSelectAll,
   setSelectRow,
@@ -23,15 +19,12 @@
 } from './projection';
 
 import { TableView } from './layout';
-<<<<<<< HEAD
 import { Editor } from './model';
-=======
 import {
   MemoryDataSource,
   JSDataDataSource,
   ODataDataSource,
 } from './data-source';
->>>>>>> 91e8877e
 
 function defaultsDeep(dest, src) {
   if (_.isObject(dest) && !_.isArray(dest)) {
@@ -223,17 +216,8 @@
      */
     this._chainContent = new ProjectionChain(this.model);
 
-<<<<<<< HEAD
     this.pipeDataProjections(query);
     this.pipeStructureProjections(columns, rows, selection);
-=======
-    this.pipeDataProjections(query, buffer);
-    this.pipeStructureProjections([
-      columns,
-      rows,
-      selection,
-    ]);
->>>>>>> 91e8877e
     this.pipeContentProjections([
       columnGroup,
       cells,
