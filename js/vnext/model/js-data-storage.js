--- conflicted
+++ resolved
@@ -62,13 +62,9 @@
         type: 'POST',
         headers: { "Content-Type": "application/json" },
         data: JSON.stringify(attrs),
-<<<<<<< HEAD
       })
-      .success(resolve)
+      .done(resolve)
       .fail((jqXHR, textStatus, errorThrown) => reject(new Error(errorThrown)));
-=======
-      }).success(resolve);
->>>>>>> 66c430c0
     });
     //return this.entity.create(attrs);
   }
@@ -83,13 +79,9 @@
           "If-Match" : this.etag,
         },
         data: JSON.stringify(attrs),
-<<<<<<< HEAD
       })
-      .success(resolve)
+      .done(resolve)
       .fail((jqXHR, textStatus, errorThrown) => reject(new Error(errorThrown)));
-=======
-      }).success(resolve);
->>>>>>> 66c430c0
     });
   }
 
@@ -101,13 +93,9 @@
         headers: {
           "If-Match" : this.etag,
         }
-<<<<<<< HEAD
       })
-      .success(resolve)
+      .done(resolve)
       .fail((jqXHR, textStatus, errorThrown) => reject(new Error(errorThrown)));
-=======
-      }).success(resolve);
->>>>>>> 66c430c0
     });
   }
   
