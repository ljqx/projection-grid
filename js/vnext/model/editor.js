import _ from 'underscore';
import $ from 'jquery';
import Backbone from 'backbone';
import Promise from 'bluebird';

import { ODataStorage } from './odata-storage.js';
import { MemoryStorage } from './memory-storage.js';
import { JSDataStorage } from './js-data-storage.js';

function normalizeStorage(storage) {
  if (_.isString(storage.type)) {
    switch (storage.type) {
      case 'odata':
      return new ODataStorage(storage);
      case 'js-data':
      return new JSDataStorage(storage);
      case 'memory':
      return new MemoryStorage(storage);
      default:
      throw new Error(`Unknown storage type '${storage.type}`);
    }
  }

  return storage;
}

function defaultsDeep(dest, src) {
  if (_.isObject(dest) && !_.isArray(dest)) {
    _.defaults(dest, src);
    _.each(src, (value, key) => {
      if (dest[key] !== value) {
        defaultsDeep(dest[key], value);
      }
    });
  }
  return dest;
}

class Command {
  constructor(changeLog = {}, version = {}) {
    this._changeLog = $.extend(true, {}, changeLog); /* same structure with _changedDate: primaryKey: {item, editState, onCommit} */
    this._version = $.extend(true, {}, version); /* same structure with _data: primaryKey, objectData */
  }
  exists(key) {
    if (_.has(this._changeLog, key)) {
      return this._changeLog[key].editState !== 'REMOVED';
    } else if (_.has(this._version, key)){
      return true;
    } else {
      return false;
    }
  }
  attributes(key, propName) {
    if (_.has(this._changeLog, key)) {
      const item = this._changeLog[key].item;
      return item[propName];
    } else if (_.has(this._version, key)){
      return this._version[key][propName];
    } 
  }
  getItem(key) {
    if (this.exists(key)) {
      if (_.has(this._changeLog, key)) {
        return this._changeLog[key].item;
      } else {
        return this._version[key];
      }
    }
    return {};
  }
}
function oneLineDiff(cLine, sLine) {
  const cKeys = _.keys(cLine);
  const sKeys = _.keys(sLine);
  if (cKeys.length != sKeys.length) {
    return { item: cLine, editState: 'UPDATED', onCommit: false };
  } else {
    const allKeys = _.union(cKeys, sKeys);
    for(let i in allKeys) {
      const key = allKeys[i];
      if (!_.isEqual(cLine, sLine)) {
        return { item: cLine, editState: 'UPDATED', onCommit: false };
      }
    }
  }
}

function diff(clientState, serverState) {
  const cids = _.chain(_.union(_.keys(clientState._changeLog), _.keys(clientState._version)))
                .filter(clientState.exists, clientState)
                .value();
  const sids = _.chain(_.union(_.keys(serverState._changeLog), _.keys(serverState._version)))
                .filter(serverState.exists, serverState)
                .value();
  const ids = _.union(cids, sids);

  const changeLog = {};
  _.each(ids, id => {
    const cFlag = clientState.exists(id);
    const sFlag = serverState.exists(id);
    if (cFlag && sFlag) {
      const changedObj = oneLineDiff(clientState.getItem(id), serverState.getItem(id));
      if (changedObj) {
        changeLog[id] = changedObj;
      }
    } else if (cFlag && !sFlag) {
      changeLog[id] = { item: clientState.getItem(id), editState: 'CREATED', onCommit: false };
    } else if (!cFlag && sFlag) {
      changeLog[id] = { item: serverState.getItem(id), editState: 'REMOVED', onCommit: false };
    }
  });
  return changeLog;
}

export class Editor {
  constructor(storage, model) {
    _.extend(this, Backbone.Events);
    this._storage = normalizeStorage(storage);
    this._data = {}; /* key: dataItem */
    this._orignal = {}; /* original data array from dataStorage */
    this._changedData = {}; /* primaryKey: {item, editState, onCommit} */
    this._commandChain = [];
    this._head = -1;
    this._serverEditID = _.uniqueId('serverEditID');
    this.model = model;
  }

  get primaryKey() {
    return this._storage.primaryKey;
  }

  read(options = {}) {
    if(options.serverEditID == this._serverEditID) {
      return Promise.resolve(this._orignal);
    }
    const p$state = this._storage.read(options);
    return p$state.then((data) => {
      const primaryKey = this.primaryKey;
      this._orignal = data;
      this._data = {};
      _.each(data.items, item => {
        this._data[item[primaryKey]] = item;
      });
      this.model.set({ query: { serverEditID: _.uniqueId('serverEditID') } });// TODO: it should be returned by server
      this._serverEditID = this.model.get('query').serverEditID;
      return data;
    }).bind(this);
  }

  getItemEditState(key) {
    if (_.has(this._changedData, key)) {
      return this._changedData[key].editState;
    } else if (_.has(this._data, key)) {
      return 'UNCHANGED';
    }
    return 'NOTEXISTED';
  }

  getEditState(){
    return JSON.stringify(this._changedData);
  }

  getItem(key) {
    if (_.has(this._changedData, key)) {
      return this._changedData[key];
    }
    return { item: this._data[key], editState: 'UNCHANGED', onCommit: false };
  }

  addCommond(command){
    const commandChainEnd = this._commandChain.length - 1;
    if (this._head < commandChainEnd) {
      this._commandChain.splice(this._head + 1);
    }
    this._commandChain.push(command);
    this._head += 1;
  }

  createItem(item) {
    const key = _.uniqueId('temporary-');
    const newItem = item;
    newItem[this.primaryKey] = key;
    this._changedData[key] = { item: newItem, editState: 'CREATED', onCommit: false };
  }

  create(item) {
    this.createItem(item);
    this.addCommond(new Command(this._changedData, this._data));
    this.model.set({ patchChange: { clientEditID: _.uniqueId('clientEditID') } });
  }

  updatePrimaryKey(clientKey, serverKey) {
    // when a new create item is successfully added to serve, update primaryKey.
    _.each(this._commandChain, command => {
      _.chain(command._changeLog).keys().each(key => {
        if(key === clientKey) {
          command._changeLog[serverKey] = command._changeLog[clientKey];
          const itemLog = command._changeLog[serverKey].item;
          itemLog[this.primaryKey] = serverKey;
          delete command._changeLog[clientKey];
        }
      }).value();
    });

    _.chain(this._changedData).keys().each(key => {
      if(key === clientKey) {
        this._changedData[serverKey] = this._changedData[clientKey];
        const itemData = this._changedData[serverKey].item;
        itemData[this.primaryKey] = serverKey;
        delete this._changedData[clientKey];
      }
    }).value();
  }

  destroyItem(key) {
    const currentState = this.getItemEditState(key);
    if (currentState === 'CREATED') {
      delete this._changedData[key];
    } else if (currentState === 'UPDATED') {
      this._changedData[key].editState = 'REMOVED';
    } else if (currentState === 'UNCHANGED') {
      this._changedData[key] = { item: this._data[key], editState: 'REMOVED', onCommit: false };
    } else {
      throw new Error('Element does not exist or has been removed!');
    }
  }

  destroy(key) {
    this.destroyItem(key);
    this.addCommond(new Command(this._changedData, this._data));
    this.model.set({ patchChange: { clientEditID: _.uniqueId('clientEditID') } });
  }

  destroyAll(...keys) {
    _.each(keys, key => (this.destroyItem(key)));
    this.addCommond(new Command(this._changedData, this._data));
    this.model.set({ patchChange: { clientEditID: _.uniqueId('clientEditID') } });
  }

  updateItem(key, attrs) {
    const currentState = this.getItemEditState(key);
    if (currentState === 'CREATED' || currentState === 'UPDATED') {
      this._changedData[key].item = defaultsDeep(attrs, this._changedData[key].item);
    } else if (currentState === 'UNCHANGED') {
      this._changedData[key] = { item: defaultsDeep(attrs, this._data[key]), editState: 'UPDATED', onCommit: false };
    } else {
      throw new Error('Element does not exist or has been removed!');
    }
  }

  update(key, attrs) {
    this.updateItem(key, attrs);
    this.addCommond(new Command(this._changedData, this._data));
    this.model.set({ patchChange: { clientEditID: _.uniqueId('clientEditID') } });
  }

  updateAll(...params) { /* param { key: key, attrs: {} } */
    _.each(params, param => (this.updateItem(param.key, param.attrs)));
    this.addCommond(new Command(this._changedData, this._data));
    this.model.set({ patchChange: { clientEditID: _.uniqueId('clientEditID') } });
  }

  undo() {
    let clientState;
    if (this._head <= 0) {
      if (this._commandChain.length <= 0) {
        return;
      }
      clientState = new Command({}, this._commandChain[0]._version);
      this._head = -1;
    } else {
      this._head -= 1;
      clientState = this._commandChain[this._head];
    }
    
    const serverState = new Command({}, this._data);
    this._changedData = diff(clientState, serverState);
    this.model.set({ patchChange: { clientEditID: _.uniqueId('clientEditID') } });
  }

  redo() {
    if (this._head == this._commandChain.length - 1) {
      return;
    }
    this._head += 1;
    const clientState = this._commandChain[this._head];
    const serverState = new Command({}, this._data);
    this._changedData = diff(clientState, serverState);
    this.model.set({ patchChange: { clientEditID: _.uniqueId('clientEditID') } });
  }

  commit(){
    //const allChanges = this._changedData;
    /*
    for(let key in allChanges) {
      const {item, editState} = allChanges[key];
      new Promise((resolve, reject) => {
        let serverKey;
        if(editState == 'UPDATED') {
          this._storage.update(key, item);
        } else if(editState == 'CREATED') {
          serverKey = this._storage.create(_.omit(item, this.primaryKey));
        } else if(editState == 'REMOVED') {
          this._storage.destroy(key);
        } else {
          // TODO handle error
        }
        resolve(serverKey);
      }).bind(this).then((serverKey, clientKey = key) => {
        delete this._changedData[clientKey];
        if (serverKey) {
          this.updatePrimaryKey(clientKey, serverKey);
        }
      }).bind(this);
    }
    */
    /*
    new Promise((resolve, reject) => {
      const allChanges = this._changedData;
      for (let key in allChanges) {
        const {item, editState} = allChanges[key];
        if (editState === 'UPDATED') {
          this._storage.update(key, item);
        } else if (editState === 'CREATED') {
          this._storage.create(item).then((data, clientKey = key) => { //_.omit(item, this.primaryKey)
            const serverKey = data[this.primaryKey]
            this.updatePrimaryKey(clientKey, data);
          }).bind(this);
        } else if (editState === 'REMOVED') {
          this._storage.destroy(key);
        }
      }
      resolve();
    }).bind(this).then(() => {
      this.model.set({ query: { serverEditID: _.uniqueId('serverEditID') } });
    }).bind(this);
    */
    
    const allChanges = [];
    _.mapObject(this._changedData, (value, key) => {
      const { item, editState } = value;
      if (editState === 'UPDATED') {
        const p$update = this._storage.update(key, item).then(
<<<<<<< HEAD
          (data, primaryKey = key) => (delete this._changedData[primaryKey]),
          (error) => (alert(error))).bind(this);
=======
          (primaryKey = key) => {
            delete this._changedData[primaryKey];
          }).bind(this);
>>>>>>> 66c430c0

        allChanges.push(p$update);

      } else if (editState === 'CREATED') {
        const p$create = this._storage.create(item).then((data, clientKey = key) => {
          const serverKey = data[this.primaryKey]
          this.updatePrimaryKey(clientKey, serverKey);
          delete this._changedData[serverKey];
        }).bind(this);

        allChanges.push(p$create);

      } else if (editState === 'REMOVED') {
        const p$remove = this._storage.destroy(key).then(
<<<<<<< HEAD
          (data, primaryKey = key) => {
=======
          (primaryKey = key) => {
>>>>>>> 66c430c0
            delete this._changedData[primaryKey];
          }).bind(this);

        allChanges.push(p$remove);
      }
      allChanges.push([key, value]);
    });
<<<<<<< HEAD

=======
    
>>>>>>> 66c430c0
    Promise.all(allChanges).then(() => {
      this.model.set({ query: { serverEditID: _.uniqueId('serverEditID') } });
    }).bind(this);
    
    /*
    this.model.set({ query: { serverEditID: _.uniqueId('serverEditID') } });
    */
  }

}
<|MERGE_RESOLUTION|>--- conflicted
+++ resolved
@@ -177,7 +177,7 @@
   }
 
   createItem(item) {
-    const key = _.uniqueId('temporary-');
+    const key = item[this.primaryKey] === undefined ? _.uniqueId('temporary-') : item[this.primaryKey];
     const newItem = item;
     newItem[this.primaryKey] = key;
     this._changedData[key] = { item: newItem, editState: 'CREATED', onCommit: false };
@@ -290,65 +290,13 @@
   }
 
   commit(){
-    //const allChanges = this._changedData;
-    /*
-    for(let key in allChanges) {
-      const {item, editState} = allChanges[key];
-      new Promise((resolve, reject) => {
-        let serverKey;
-        if(editState == 'UPDATED') {
-          this._storage.update(key, item);
-        } else if(editState == 'CREATED') {
-          serverKey = this._storage.create(_.omit(item, this.primaryKey));
-        } else if(editState == 'REMOVED') {
-          this._storage.destroy(key);
-        } else {
-          // TODO handle error
-        }
-        resolve(serverKey);
-      }).bind(this).then((serverKey, clientKey = key) => {
-        delete this._changedData[clientKey];
-        if (serverKey) {
-          this.updatePrimaryKey(clientKey, serverKey);
-        }
-      }).bind(this);
-    }
-    */
-    /*
-    new Promise((resolve, reject) => {
-      const allChanges = this._changedData;
-      for (let key in allChanges) {
-        const {item, editState} = allChanges[key];
-        if (editState === 'UPDATED') {
-          this._storage.update(key, item);
-        } else if (editState === 'CREATED') {
-          this._storage.create(item).then((data, clientKey = key) => { //_.omit(item, this.primaryKey)
-            const serverKey = data[this.primaryKey]
-            this.updatePrimaryKey(clientKey, data);
-          }).bind(this);
-        } else if (editState === 'REMOVED') {
-          this._storage.destroy(key);
-        }
-      }
-      resolve();
-    }).bind(this).then(() => {
-      this.model.set({ query: { serverEditID: _.uniqueId('serverEditID') } });
-    }).bind(this);
-    */
-    
     const allChanges = [];
     _.mapObject(this._changedData, (value, key) => {
       const { item, editState } = value;
       if (editState === 'UPDATED') {
         const p$update = this._storage.update(key, item).then(
-<<<<<<< HEAD
           (data, primaryKey = key) => (delete this._changedData[primaryKey]),
           (error) => (alert(error))).bind(this);
-=======
-          (primaryKey = key) => {
-            delete this._changedData[primaryKey];
-          }).bind(this);
->>>>>>> 66c430c0
 
         allChanges.push(p$update);
 
@@ -363,30 +311,18 @@
 
       } else if (editState === 'REMOVED') {
         const p$remove = this._storage.destroy(key).then(
-<<<<<<< HEAD
           (data, primaryKey = key) => {
-=======
-          (primaryKey = key) => {
->>>>>>> 66c430c0
             delete this._changedData[primaryKey];
           }).bind(this);
 
         allChanges.push(p$remove);
       }
-      allChanges.push([key, value]);
     });
-<<<<<<< HEAD
-
-=======
-    
->>>>>>> 66c430c0
+
     Promise.all(allChanges).then(() => {
       this.model.set({ query: { serverEditID: _.uniqueId('serverEditID') } });
     }).bind(this);
     
-    /*
-    this.model.set({ query: { serverEditID: _.uniqueId('serverEditID') } });
-    */
-  }
-
-}
+  }
+
+}
