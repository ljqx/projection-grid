--- conflicted
+++ resolved
@@ -57,46 +57,6 @@
 } = {}) {
   const patch = { headRows, footRows };
 
-  const primaryKey = state.primaryKey;
-  const changed = this.get('buffer').changed || {};
-
-  // TODO [wewei], use Fake items for better performance.
-  const items = state.items.slice(0, state.items.length);
-
-  patch.bodyRows = _.reduce(bodyRows, (memo, row) => {
-    if (row === 'data-rows' || row.type === 'data-rows') {
-      _.each(items, item => {
-        const key = item[primaryKey];
-        const bufferState = _.chain(changed).result(key).result('state').value();
-        const classes = _.union(
-          normalizeClasses(row.classes, item),
-          _.result(bufferStateClasses, bufferState, [])
-        );
-
-        memo.push({ item, classes, type: 'data' });
-      });
-    } else if (row.view) {
-      throw new Error('Body row cannot have subviews');
-    } else {
-      memo.push(row);
-    }
-
-    return memo;
-  }, []);
-
-  return _.defaults(patch, state);
-}
-
-export const rows = {
-  name: 'rows',
-<<<<<<< HEAD
-  handler(state, {
-    headRows = ['column-header-rows'],
-    footRows = [],
-    bodyRows = ['data-rows'],
-  } = {}) {
-    const patch = { headRows, footRows };
-
     const primaryKey = state.primaryKey;
     const items = state.items.slice(0, state.items.length);
 
@@ -127,10 +87,10 @@
     }, []);
 
     return _.defaults(patch, state);
-  },
+}
 
-=======
+export const rows = {
+  name: 'rows',
   handler: rowsProjectionHandler,
->>>>>>> 5b93ab60
   defaluts: {},
 };
