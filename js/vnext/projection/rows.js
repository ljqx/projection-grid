--- conflicted
+++ resolved
@@ -31,34 +31,6 @@
   return normalizedClass;
 }
 
-<<<<<<< HEAD
-export function rows(state, {
-  headRows = ['column-header-rows'],
-  footRows = [],
-  bodyRows = [{ name: 'data-rows' }],
-} = {}) {
-  const primaryKey = state.primaryKey;
-  const stateItems = state.items.slice(0, state.items.length);
-  const body = _.reduce(bodyRows, (memo, bodyRow) => {
-    if(bodyRow.name == 'data-rows'){
-      _.each(stateItems, stateItem => memo.push(_.extend({}, bodyRow, stateItem)));
-    } else {
-      memo.push(bodyRow);
-    }
-    return memo;
-  }, []);
-  const bodyItems = {
-    length: body.length, 
-    slice: (...args) => body.slice(...args).map(item => {
-      const key = item[primaryKey];
-      const editState = this.editor.getItemEditState(key);
-      const classes = _.union(normalize(item.classes, item), _.result(editStateClasses, editState, []));
-      return item.html ? { classes, html: item.html } : { classes, item };
-    }),
-  };
-  return _.defaults({ headRows, bodyRows: bodyItems, footRows }, state);
-}
-=======
 export const rows = {
   name: 'rows',
   handler(state, {
@@ -91,4 +63,3 @@
 
   defaluts: {},
 };
->>>>>>> 4b953c06
