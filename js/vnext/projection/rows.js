--- conflicted
+++ resolved
@@ -28,42 +28,18 @@
     footRows = [],
     bodyRows = ['data-rows'],
   } = {}) {
-<<<<<<< HEAD
-    const primaryKey = this.editor.primaryKey;
+
+    const primaryKey = state.primaryKey;
     const stateItems = state.items.slice(0, state.items.length);
     const body = _.reduce(bodyRows, (memo, row) => {
       if (row === 'data-rows' || row.name === 'data-rows'){
         _.each(stateItems, stateItem => memo.push(_.extend({}, row, stateItem)));
-=======
-    const patch = { headRows, footRows };
-
-    const primaryKey = state.primaryKey;
-    const changed = this.get('buffer').changed || {};
-
-    const items = state.items.slice(0, state.items.length);
-
-    patch.bodyRows = _.reduce(bodyRows, (memo, row) => {
-      if (row === 'data-rows' || row.type === 'data-rows') {
-        _.each(items, item => {
-          const key = item[primaryKey];
-          const bufferState = _.chain(changed).result(key).result('state').value();
-          const classes = _.union(
-            normalizeClasses(row.classes, item),
-            _.result(bufferStateClasses, bufferState, [])
-          );
-
-          memo.push({ item, classes, type: 'data' });
-        });
-      } else if (row.view) {
-        throw new Error('Body row cannot have subviews');
->>>>>>> 3bb1cbc9
       } else {
         memo.push(row);
       }
-
       return memo;
     }, []);
-<<<<<<< HEAD
+
     const bodyItems = {
       length: body.length, 
       slice: (...args) => body.slice(...args).map(item => {
@@ -74,10 +50,6 @@
       }),
     };
     return _.defaults({ headRows, bodyRows: bodyItems, footRows }, state);
-=======
-
-    return _.defaults(patch, state);
->>>>>>> 3bb1cbc9
   },
 
   defaluts: {},
