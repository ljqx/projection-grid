--- conflicted
+++ resolved
@@ -1,15 +1,5 @@
 import _ from 'underscore';
 
-<<<<<<< HEAD
-
-export function columns(state, {
-  columns = _.chain(state).first().keys().map(name => ({
-    name,
-    width: 120,
-  })).value(),
-} = {}) {
-  return _.defaults({ columns }, state);
-=======
 export function columns(state, columns) {
   return _.defaults({
     columns: columns || _.chain(state.items).first().keys().map(name => ({
@@ -17,5 +7,4 @@
       width: 120,
     })).value(),
   }, state);
->>>>>>> fb15c81f
 }
