--- conflicted
+++ resolved
@@ -2,26 +2,12 @@
 import $ from 'jquery';
 import Promise from 'bluebird';
 
-<<<<<<< HEAD
+/**
+* odata data source
+*/
 export const odata = {
   findAll({
     verb = 'get',
-=======
-/**
-* odata data source
-*/
-export function odata ({
-  verb = 'get',
-  url,
-  skip,
-  take,
-  filter,
-  orderby = [],
-  select = [],
-} = {}) {
-
-  const op = {
->>>>>>> afdeb3d1
     url,
     skip,
     take,
@@ -49,7 +35,6 @@
       op.$orderby = key + ' ' + (direction > 0 ? 'asc' : 'desc');
     }
 
-<<<<<<< HEAD
     return new Promise((resolve, reject) => {
       $.getJSON(_.result(op, 'url'), _.omit(op, 'url'))
         .success(resolve)
@@ -63,13 +48,3 @@
     return new Promise(resolve => window.setTimeout(() => resolve(item), 3000));
   }
 };
-=======
-  return new Promise((resolve, reject) => {
-    $.getJSON(_.result(op, 'url'), _.omit(op, 'url'))
-      .success(resolve)
-      .fail((jqXHR, textStatus, errorThrown) => {
-        reject(new Error(errorThrown));
-      });
-  }).then(data => ({ items: data.value || [] }));
-}
->>>>>>> afdeb3d1
