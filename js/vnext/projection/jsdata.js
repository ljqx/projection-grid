import _ from 'underscore';

export function jsdata ({
  query,
  entity,
  options,
  skip,
  take,
  filter,
  orderby = [],
  select = [],
} = {}) {
  const op = {};

  if (take) {
    op.limit = take;
  }

  if (skip) {
    op.offset = skip;
  }

  if (filter) {
    op.where = filter;
  }

  if (query) {
    op.query = query;
  }

  if (orderby && orderby.length) {
    op.orderby = _.reduce(orderby, (memo, obj) => {
      _.each(obj, (key, value) => {memo.push([key, value > 0 ? 'ASC' : 'DESC']);});
      return memo;
    }, []);
  }

<<<<<<< HEAD
  return entity.findAll(op, _.defaults(options, { all: true }))
  	.then(function(data) {
  		return { items: data };
  	});
};
=======
  return entity.fincAll(op, _.defaults(options, { all: true }));
};
>>>>>>> 421b867a
<|MERGE_RESOLUTION|>--- conflicted
+++ resolved
@@ -35,13 +35,8 @@
     }, []);
   }
 
-<<<<<<< HEAD
   return entity.findAll(op, _.defaults(options, { all: true }))
   	.then(function(data) {
   		return { items: data };
   	});
 };
-=======
-  return entity.fincAll(op, _.defaults(options, { all: true }));
-};
->>>>>>> 421b867a
